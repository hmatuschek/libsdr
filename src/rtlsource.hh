#ifndef __SDR_RTLSOURCE_HH__
#define __SDR_RTLSOURCE_HH__

#include <rtl-sdr.h>
#include <pthread.h>
#include "node.hh"


namespace sdr {

/** Implements a @c uint_8 I/Q source for RTL2832 based TV dongles.
<<<<<<< HEAD
 * This source runs in its own thread, hence the user does not need to trigger the reception of
 * the next data chunk explicitly. The reception is started by calling the @c start method and
 * stopped by calling the @c stop method. */
=======
 * @ingroup sources */
>>>>>>> 97e42901
class RTLSource: public Source
{
public:
  /** Constructor.
   *
   * By default the gain is set to be automatically determined, this can be changed with the
   * @c enableAGC and @c setGain methods.
   *
   * @param frequency Specifies the tuner frequency.
   * @param sample_rate Specifies the sample rate in Hz.
   * @param device_idx Specifies the device to be used. The @c numDevices
   *        and @c deviceName static method can be used to select the desired device index. */
  RTLSource(double frequency, double sample_rate=1e6, size_t device_idx=0);

  /** Destructor. */
  virtual ~RTLSource();

  /** Returns the tuner frequency. */
  inline double frequency() const { return _frequency; }
  /** (Re-) Sets the tuner frequency. */
  void setFrequency(double frequency);

  /** Returns the frequency correction in parts per million (ppm). */
  inline double freqCorrection() const { return rtlsdr_get_freq_correction(_device); }
  /** (Re-) Sets the frequency correction in ppm. */
  void setFreqCorrection(double ppm);

  /** Returns the sample rate. */
  inline double sampleRate() const { return _sample_rate; }
  /** (Re-) sets the sample rate. This method also triggers the reconfiguration of all
   * connected sinks. */
  void setSampleRate(double sample_rate);

  /** Returns true if AGC is enabled. */
  inline bool agcEnabled() const { return _agc_enabled; }
  /** Enable/Disable AGC. */
  void enableAGC(bool enable);

  /** Returns the tuner gain. */
  inline double gain() const { return rtlsdr_get_tuner_gain(_device); }
  /** (Re-) Sets the tuner gain. Has no effect in AGC mode. */
  void setGain(double gain);
  /** Retunrs a vector of supported gain factors. */
  inline const std::vector<double> & gainFactors() const { return _gains; }

  /** Starts the reception. */
  void start();
  /** Stops the reception. */
  void stop();

  /** Returns the number of compatible devices found. */
  static size_t numDevices();
  /** Returns the name of the specified device. */
  static std::string deviceName(size_t idx);

protected:
  /** Parallel routine to receive some data from the device. */
  static void *__rtl_sdr_parallel_main(void *ctx);
  /** Callback to process received data. */
  static void __rtl_sdr_callback(unsigned char *buffer, uint32_t len, void *ctx);

protected:
  /** The current tuner frequency. */
  double _frequency;
  /** The current sample rate. */
  double _sample_rate;
  /** If true, the AGC is enabled. */
  bool _agc_enabled;
  /** A vector of gain factors supported by the device. */
  std::vector<double> _gains;
  /** The buffer size. */
  size_t _buffer_size;
  /** The RTL2832 device object. */
  rtlsdr_dev_t *_device;
  /** The thread object. */
  pthread_t _thread;
};


}

#endif // __SDR_RTLSOURCE_HH__<|MERGE_RESOLUTION|>--- conflicted
+++ resolved
@@ -9,13 +9,10 @@
 namespace sdr {
 
 /** Implements a @c uint_8 I/Q source for RTL2832 based TV dongles.
-<<<<<<< HEAD
  * This source runs in its own thread, hence the user does not need to trigger the reception of
  * the next data chunk explicitly. The reception is started by calling the @c start method and
- * stopped by calling the @c stop method. */
-=======
+ * stopped by calling the @c stop method.
  * @ingroup sources */
->>>>>>> 97e42901
 class RTLSource: public Source
 {
 public:
