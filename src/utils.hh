--- conflicted
+++ resolved
@@ -883,26 +883,26 @@
   std::ostream &_stream;
 };
 
-
-<<<<<<< HEAD
+/** Dumps the received uin8_t byte-stream as (ASCII) text.
+ * @ingroup sink */
 class TextDump : public Sink<uint8_t>
 {
 public:
+  /** Constructor. @c stream specifies the ouput stream. */
   TextDump(std::ostream &stream=std::cerr);
-
+  /** Configures the sink. */
   virtual void config(const Config &src_cfg);
+  /** Processes the input stream. */
   virtual void process(const Buffer<uint8_t> &buffer, bool allow_overwrite);
 
 protected:
+  /** The output stream. */
   std::ostream &_stream;
 };
 
 
-/** A Gaussian White Noise source. */
-=======
 /** A Gaussian White Noise source.
  * @ingroup sources */
->>>>>>> 97e42901
 template <class Scalar>
 class GWNSource: public Source
 {
