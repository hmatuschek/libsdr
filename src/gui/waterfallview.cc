#include "waterfallview.hh"
#include <QPainter>
#include <QPaintEvent>
#include <QDebug>

using namespace sdr;
using namespace sdr::gui;



/* ****************************************************************************************** *
 *  Implementation of ColorMap
 * ****************************************************************************************** */
ColorMap::ColorMap(double min, double max)
  : _min(min), _max(max)
{
  // pass...
}

ColorMap::~ColorMap() {
  // pass...
}

/* ****************************************************************************************** *
 *  Implementation of GrayScaleColorMap
 * ****************************************************************************************** */
GrayScaleColorMap::GrayScaleColorMap(double min, double max)
  : ColorMap(min, max)
{
  // pass...
}

GrayScaleColorMap::~GrayScaleColorMap() {
  // pass...
}

QColor
GrayScaleColorMap::map(const double &value) {
  int h = 255*value;
  return QColor(h,h,h);
}


/* ****************************************************************************************** *
 *  Implementation of LinearColorMap
 * ****************************************************************************************** */
LinearColorMap::LinearColorMap(const QVector<QColor> &colors, double min, double max)
  : ColorMap(min, max), _colors(colors)
{
  // pass...
}

LinearColorMap::~LinearColorMap() {
  // pass...
}

QColor
LinearColorMap::map(const double &value) {
  // Calc indices
  double upper = ceil(value*(_colors.size()-1));
  double lower = floor(value*(_colors.size()-1));
  int idx = int(lower);
  if (lower == upper) { return _colors[idx]; }
  double dv = upper-(value*(_colors.size()-1));
  double dr = dv * (_colors[idx].red()   - _colors[idx+1].red());
  double dg = dv * (_colors[idx].green() - _colors[idx+1].green());
  double db = dv * (_colors[idx].blue()  - _colors[idx+1].blue());
  return QColor(int(_colors[idx+1].red()+dr),
                int(_colors[idx+1].green()+dg),
                int(_colors[idx+1].blue()+db));
}


/* ****************************************************************************************** *
 *  Implementation of WaterFallView
 * ****************************************************************************************** */
WaterFallView::WaterFallView(SpectrumProvider *spectrum, size_t hist, Direction dir, QWidget *parent)
  : QWidget(parent), _spectrum(spectrum), _N(_spectrum->fftSize()), _M(hist), _dir(dir),
    _waterfall(_N,_M)
{
  switch (dir) {
  case BOTTOM_UP:
  case TOP_DOWN:
    setMinimumHeight(hist);
    break;
  case LEFT_RIGHT:
  case RIGHT_LEFT:
    setMinimumWidth(hist);
    break;
  }

  // Fill waterfall pixmap
  _waterfall.fill(Qt::black);
  // Create color map
  //_colorMap = new GrayScaleColorMap(-120, 0);
  QVector<QColor> colors; colors.reserve(4);
  colors << Qt::black << Qt::red << Qt::yellow << Qt::white;
  _colorMap = new LinearColorMap(colors, -60, 0);

  // Get notified once a new spectrum is available:
  QObject::connect(_spectrum, SIGNAL(spectrumUpdated()), this, SLOT(_onSpectrumUpdated()));
  QObject::connect(_spectrum, SIGNAL(spectrumConfigured()), this, SLOT(update()));
}

void
WaterFallView::_onSpectrumUpdated() {
  if (_waterfall.isNull() || (_M==0) || (_N==0)) { return; }

  QPainter painter(&_waterfall);
  // scroll pixmap one pixel up
  QRect target(0,0, _N, _M-1), source(0,1,_N,_M-1);
  painter.drawPixmap(target, _waterfall, source);

  // Draw new spectrum
  for (size_t i=0; i<_N; i++) {
<<<<<<< HEAD
    int idx = (_N/2+i) % _N;
    double value = 10*log10(_spectrum->spectrum()[idx])-10*log10(_N);
=======
    int idx = (_spectrum->fftSize()/2+i) % _spectrum->fftSize();
    double value;
    if ((TOP_DOWN == _dir) || (RIGHT_LEFT == _dir)) {
      value = 10*log10(_spectrum->spectrum()[_spectrum->fftSize()-1-idx])-10*log10(_N);
    } else {
      value = 10*log10(_spectrum->spectrum()[idx])-10*log10(_N);
    }
    // Reset NaNs
>>>>>>> 19f402df
    if (value != value) { value = 0; }
    painter.setPen((*_colorMap)(value));
    painter.drawPoint(i, _M-1);
  }

  // Trigger update
  this->update();
}

void
WaterFallView::mouseReleaseEvent(QMouseEvent *evt) {
  // If event is accepted -> determine frequency
  if ((evt->pos().x() < 0) || (evt->pos().x() > this->width())) { return; }
  double f=0;

  double dfdx = _spectrum->sampleRate()/this->width();
  f = -_spectrum->sampleRate()/2 + dfdx*evt->pos().x();
  emit click(f);

  // Forward to default impl:
  QWidget::mouseReleaseEvent(evt);
  // redraw
  this->update();
}

void
WaterFallView::paintEvent(QPaintEvent *evt)
{
  QWidget::paintEvent(evt);

  QPainter painter(this);

  painter.save();
  painter.setRenderHints(QPainter::SmoothPixmapTransform|QPainter::Antialiasing);
  // Assemble trafo
  QTransform trafo;
  switch (_dir) {
  case BOTTOM_UP:
<<<<<<< HEAD
    trafo.scale(qreal(this->width())/_N, qreal(this->height())/_M);
=======
    trafo.scale(this->width()/qreal(_N), this->height()/qreal(_M));
>>>>>>> 19f402df
    break;
  case LEFT_RIGHT:
    trafo.scale(this->width()/qreal(_M), this->height()/qreal(_N));
    trafo.translate(_M,0);
    trafo.rotate(90);
    break;
  case TOP_DOWN:
    trafo.scale(this->width()/qreal(_N), this->height()/qreal(_M));
    trafo.translate(_N,_M);
    trafo.rotate(180);
    break;
  case RIGHT_LEFT:
    trafo.scale(this->width()/qreal(_M), this->height()/qreal(_N));
    trafo.translate(0,_N);
    trafo.rotate(270);
    break;
  }
  painter.setTransform(trafo);
  QRect exposedRect = painter.matrix().inverted()
      .mapRect(evt->rect())
      .adjusted(-1, -1, 1, 1);
  qDebug() << "Draw " << QRect(0,0,_N,_M) << " at "
           << painter.matrix().mapRect(QRect(0,0,_N,_M));
  // the adjust is to account for half pixels along edges
  painter.drawPixmap(exposedRect, _waterfall, exposedRect);
  //painter.drawPixmap(0,0, _waterfall);
  painter.restore();
}



<|MERGE_RESOLUTION|>--- conflicted
+++ resolved
@@ -113,10 +113,6 @@
 
   // Draw new spectrum
   for (size_t i=0; i<_N; i++) {
-<<<<<<< HEAD
-    int idx = (_N/2+i) % _N;
-    double value = 10*log10(_spectrum->spectrum()[idx])-10*log10(_N);
-=======
     int idx = (_spectrum->fftSize()/2+i) % _spectrum->fftSize();
     double value;
     if ((TOP_DOWN == _dir) || (RIGHT_LEFT == _dir)) {
@@ -125,7 +121,6 @@
       value = 10*log10(_spectrum->spectrum()[idx])-10*log10(_N);
     }
     // Reset NaNs
->>>>>>> 19f402df
     if (value != value) { value = 0; }
     painter.setPen((*_colorMap)(value));
     painter.drawPoint(i, _M-1);
@@ -164,11 +159,7 @@
   QTransform trafo;
   switch (_dir) {
   case BOTTOM_UP:
-<<<<<<< HEAD
-    trafo.scale(qreal(this->width())/_N, qreal(this->height())/_M);
-=======
     trafo.scale(this->width()/qreal(_N), this->height()/qreal(_M));
->>>>>>> 19f402df
     break;
   case LEFT_RIGHT:
     trafo.scale(this->width()/qreal(_M), this->height()/qreal(_N));
