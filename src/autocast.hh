--- conflicted
+++ resolved
@@ -7,14 +7,9 @@
 
 namespace sdr {
 
-<<<<<<< HEAD
 /** This class performs some automatic casts to a certain buffer type (if possible) specified by
- * the template argument. Currently only integer casts are supported. */
-=======
-/** This class performs some automatic casts to a certain buffer type if possible specified by
  * the template argument. Currently only integer casts are supported.
  * @ingroup datanodes */
->>>>>>> 97e42901
 template <class Scalar>
 class AutoCast: public SinkBase, public Source
 {
